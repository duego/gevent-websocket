--- conflicted
+++ resolved
@@ -103,23 +103,14 @@
                 raise IOError("Reveiced an invalid message")
 
 
-<<<<<<< HEAD
 class WebSocketVersion7(WebSocketLegacy):
-=======
-
-class WebSocketVersion7(WebSocket):
->>>>>>> 8d767736
     FIN = int("10000000", 2)
     RSV = int("01110000", 2)
     OPCODE = int("00001111", 2)
     MASK = int("10000000", 2)
     PAYLOAD = int("01111111", 2)
 
-<<<<<<< HEAD
-    OPCODE_FRAG = 0x0
-=======
     OPCODE_CONTINUATION = 0x0
->>>>>>> 8d767736
     OPCODE_TEXT = 0x1
     OPCODE_BINARY = 0x2
     OPCODE_CLOSE = 0x8
@@ -165,73 +156,6 @@
         """
 
         while True:
-<<<<<<< HEAD
-            payload = ''
-            if self.websocket_closed:
-                return None
-
-            opcode_octet, length_octet = struct.unpack('!BB', self._read_from_socket(2))
-
-            if self.RSV & opcode_octet:
-                self.close(self.REASON_PROTOCOL_ERROR, 'Reserved bits cannot be set')
-                return None
-
-            opcode = opcode_octet & self.OPCODE
-            is_final_frag = (self.FIN & opcode_octet) != 0
-
-            if self._is_opcode_invalid(opcode):
-                self.close(self.REASON_PROTOCOL_ERROR, 'Invalid opcode %x' % opcode)
-                return None
-
-            if not is_final_frag and self.OPCODE_CLOSE <= opcode <= self.OPCODE_PONG:
-                self.close(self.REASON_PROTOCOL_ERROR, 'Control frames cannot be fragmented')
-                return None
-
-            if len(self._fragments) > 0 and not is_final_frag and opcode != self.OPCODE_FRAG:
-                self.close(self.REASON_PROTOCOL_ERROR,
-                        'Received new fragment frame with non-zero opcode')
-                return None
-
-            if len(self._fragments) > 0 and is_final_frag and (
-                    self.OPCODE_TEXT <= opcode <= self.OPCODE_BINARY):
-                self.close(self.REASON_PROTOCOL_ERROR,
-                        'Received new unfragmented data frame during fragmented message')
-                return None
-
-            if not self.MASK & length_octet:
-                self.close(self.REASON_PROTOCOL_ERROR, 'MASK must be set')
-                return None
-
-            length_code = length_octet & self.PAYLOAD
-
-            if length_code >= self.LEN_16 and (self.OPCODE_CLOSE <= opcode <= self.OPCODE_PONG):
-                self.close(self.REASON_PROTOCOL_ERROR,
-                        'Control frame payload cannot be larger than 125 bytes')
-                return None
-
-            if length_code < self.LEN_16:
-                length = length_code
-            elif length_code == self.LEN_16:
-                length = struct.unpack('!H', self._read_from_socket(2))[0]
-            elif length_code == self.LEN_64:
-                length = struct.unpack('!Q', self._read_from_socket(8))[0]
-            else:
-                raise Exception('Calculated invalid length')
-
-            mask_octets = struct.unpack('!BBBB', self._read_from_socket(4))
-            masked_payload = self._read_from_socket(length)
-
-            payload = ''
-
-            j = 0
-            for c in masked_payload:
-                # TODO: optimize me? http://www.skymind.com/~ocrow/python_string/
-                payload += chr(ord(c) ^ mask_octets[j])
-                j = (j + 1) % 4
-
-            if opcode == self.OPCODE_TEXT:
-                payload = payload.decode('utf-8')
-=======
             if self.websocket_closed:
                 return None
 
@@ -317,12 +241,11 @@
                 if len(self._fragments) != 0:
                     raise ProtocolException("Cannot continue a non started message")
 
-                if opcode == self.OPCODE_TEXT:
+            if opcode == self.OPCODE_TEXT:
                     self._fragments.append(payload.decode("utf-8", "replace"))
                 else:
                     self._fragments.append(payload)
 
->>>>>>> 8d767736
             elif opcode == self.OPCODE_CLOSE:
                 if length >= 2:
                     reason, message = struct.unpack('!H%ds' % (length - 2), payload)
@@ -334,45 +257,21 @@
                     return (self.OPCODE_CLOSE, (reason, message))
                 else:
                     return None
-<<<<<<< HEAD
+
             elif opcode == self.OPCODE_PING:
                 self.send(payload, opcode=self.OPCODE_PONG)
-=======
-
-            elif opcode == self.OPCODE_PING:
-                self.send(payload, opcode=self.OPCODE_PONG)
-
->>>>>>> 8d767736
+
                 if not self.compatibility_mode:
                     return (self.OPCODE_PING, payload)
                 else:
                     continue
-<<<<<<< HEAD
-=======
-
->>>>>>> 8d767736
+
             elif opcode == self.OPCODE_PONG:
                 if not self.compatibility_mode:
                     return (self.OPCODE_PONG, payload)
                 else:
                     continue
 
-<<<<<<< HEAD
-            if is_final_frag:
-                if len(self._fragments) > 0:
-                    opcode = self._original_opcode
-                    self._original_opcode = -1
-                    payload = ''.join(self._fragments) + payload
-                    self._fragments = []
-                if not self.compatibility_mode:
-                    return (opcode, payload)
-                else:
-                    return payload
-            else:
-                if len(self._fragments) == 0:
-                    self._original_opcode = opcode
-                self._fragments.append(payload)
-=======
             if fin == 1:
                 if len(self._fragments) > 0:
                     msg = ''.join(self._fragments)
@@ -381,7 +280,6 @@
                     return (opcode, msg)
                 else:
                     return msg
->>>>>>> 8d767736
 
     def _encode_text(self, s):
         if isinstance(s, unicode):
@@ -426,11 +324,6 @@
             # this can't really happen, but for correctness sake...
             raise Exception('Message is too long')
 
-<<<<<<< HEAD
-        print preamble, message
-
-=======
->>>>>>> 8d767736
         self.socket.sendall(preamble + message)
 
     def close(self, reason, message):
